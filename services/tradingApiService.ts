// API service for authentication and trading
import AsyncStorage from '@react-native-async-storage/async-storage';
import { sessionManager } from './sessionManager';

const API_BASE_URL = 'https://tradingapi.sanaitatechnologies.com';

export interface NotificationCountResponse {
  message: string;
  data: number;
}

export interface NotificationResponse {
  message: string;
  data: Array<{
    id: number;
    userID: number;
    description: string;
    type: number;
    seen: number;
    createdDate: string;
    createdDateString: string;
    email: string;
    source: string;
    userip: string;
    total_Page: number;
    fullname: string;
    username: string;
    location: string;
    deviceName: string;
  }>;
}

export interface NotificationItem {
  id: number;
  userID: number;
  description: string;
  type: number;
  seen: number;
  createdDate: string;
  createdDateString: string;
  email: string;
  source: string;
  userip: string;
  total_Page: number;
  fullname: string;
  username: string;
  location: string;
  deviceName: string;
}

export interface LoginRequest {
  emailOrUsername: string;
  password: string;
  domainURL: string;
  user_Location?: string;
  ipAddess?: string;
}

export interface RegisterRequest {
  fullname: string;
  email: string;
  mobilenumber: string;
  password: string;
  confirmPassword: string;
  domainURL: string;
  sponserId: string;
}

export interface RegisterResponse {
  message?: string;
  data?: {
    userId?: string;
    username?: string;
    email?: string;
  };
  error?: string;
  success?: boolean;
}

export interface LoginResponse {
  success: boolean;
  message?: string;
  data?: {
    sessionValidity?: string;
    sessionToken?: string;
    loggedInUser?: {
      username: string;
      email: string;
      tenantId: number;
      fullname: string;
      mobileno: string;
      sponsorid: string;
    };
    loggedInWatchlistAccess?: Array<{
      scriptExchange: string;
      id: number;
    }>;
  };
  error?: string;
}

export interface ApiError {
  success: false;
  message: string;
  statusCode: number;
}

export interface SendOtpRequest {
  email: string;
  domainURL: string;
}

export interface SendOtpResponse {
  message?: string;
  data?: {
    userID?: string;
  };
  error?: string;
  success?: boolean;
}

export interface UpdatePasswordRequest {
  password: string;
  email: string;
  userID: string;
  otp: string;
}

export interface UpdatePasswordResponse {
  message?: string;
  data?: any;
  error?: string;
  success?: boolean;
}

export interface ProceedBuySellRequest {
  intWID: number;
  scriptCode: number;
  currentPosition: string;
  quantity: string;
  price: string;
  triggerPrice: string;
  productType: string;
  marketType: string;
  tradeID: string;
  status: string;
  target: string;
  stopLoss: string;
  tradinG_UNIT: number;
}

export interface ProceedBuySellResponse {
  message?: string;
  data?: any;
  error?: string;
  success?: boolean;
}

export interface ActiveTradeItem {
  activeTradeID: number;
  status: string;
  profitorloss: number;
  tradeSymbol: string;
  scriptInstrumentType: string;
  productType: string;
  priceType: string;
  currentPosition: string;
  currentPositionNew: string;
  strategyname: string;
  qty: number;
  sl: number;
  tgT2: number;
  tgT3: number;
  tgT4: number;
  triggerPrice: string;
  orderPrice: number;
  orderDate: string;
  orderTime: string;
  userID: number;
  tradinG_UNIT_TYPE: number;
  tradinG_UNIT: string;
  companY_INITIAL: string;
  tenanT_ID: number;
  objScriptDTO: {
    scriptExchange: string;
    lastprice: number;
    scriptLotSize: number;
    bid: number;
    ask: number;
  };
}

export interface GetActiveTradesResponse {
  message: string;
  data: ActiveTradeItem[];
}

<<<<<<< HEAD
export interface WalletBalanceResponse {
  message: string;
  data: {
    id: number;
    activeTradeID: number;
    email: string;
    userID: number;
    amount: string;
    availablebalance: number;
    usedbalance: number;
    totalprofitloss: number;
    currency: string;
    description: string;
    timestamp: Date;
    status: 'completed' | 'pending' | 'failed';
  }
=======
export interface NotificationItem {
  id: number;
  userID: number;
  description: string;
  type: number;
  seen: number;
  createdDate: string;
  createdDateString: string;
  email: string;
  source: string;
  userip: string;
  total_Page: number;
  fullname: string;
  username: string;
  location: string;
  deviceName: string;
}

export interface GetNotificationsResponse {
  message: string;
  data: NotificationItem[];
}

export interface TransactionHistoryRequest {
  pageNo: number;
  sessionKey?: string; // Optional for the interface
  startDate?: string; // Format: YYYY-MM-DD
  endDate?: string;   // Format: YYYY-MM-DD
  scriptExchange?: string;
  currentPosition?: string; // 'BUY' | 'SELL'
}

export interface TransactionHistoryReportsRequest {
  pageNo: number;
  startDate?: string; // Format: YYYY-MM-DD
  endDate?: string;   // Format: YYYY-MM-DD
  scriptExchange?: string;
  currentPosition?: string; // 'BUY' | 'SELL'
}

export interface TransactionHistoryItem {
  id: number;
  tradeSymbol: string;
  currentPosition: string;
  strategy: string;
  status: string;
  entryTime: string;
  exitTime: string;
  entryPrice: number;
  exitPrice: number;
  // Additional fields that might be in the API response
  qty?: number;
  profitLoss?: number;
  scriptExchange?: string;
  total_Page?: number;
}

export interface TransactionHistoryReportsItem {
  completedtradeid: number;
  tradeSymbol: string;
  currentPosition: string;
  strategyname: string;
  status: string;
  entrydate: string;
  entrytime: string;
  exitDate: string;
  exittime: string;
  entryprice: number;
  exitprice: number;
  qty: number;
  profitorloss: number;
  scriptExchange: string;
  total_Page: number;
}

export interface TransactionHistoryResponse {
  message: string;
  data: TransactionHistoryItem[];
  success?: boolean;
}

export interface TransactionHistoryReportsResponse {
  message: string;
  data: TransactionHistoryReportsItem[];
  success?: boolean;
}

export interface WalletBalanceData {
  amount: string;
  totalprofitloss: number;
  availablebalance: number;
  usedbalance: number;
  usedMargin: number;
  availableMargin: number;
  totalmargin: number;
  // Additional fields from API response
  userID: number;
  tenantId: number;
  totalinflow: number;
  totaloutflow: number;
  closingbalance: number;
  openingbalance: number;
  loanbalance: number;
  deliveryPledge: number;
  dailyTotalprofitloss: number;
}

export interface WalletBalanceResponse {
  message: string;
  data: WalletBalanceData;
}

// Transaction History Interfaces
export interface TransactionHistoryRequest {
  pageNo: number;
  startDate?: string;
  endDate?: string;
  payinPayout: boolean;
}

export interface TransactionHistoryItem {
  id: number;
  activeTradeID: number;
  email: string;
  userID: number;
  tenantId: number;
  description: string;
  date_Time: string;
  date_Time_String: string;
  amount: string;
  amountindouble: number;
  totalinflow: number;
  totaloutflow: number;
  type: number;
  transectionid: string;
  isread: number;
  total_Pages: number;
  recievedform: string;
  status: string;
  returnUrl: string;
  balance: string;
  closingbalance: number;
  openingbalance: number;
  loanbalance: number;
  parentUserID: number;
  level: number;
  equitybrokerfixedorpercentage: boolean;
  futuresbrokerfixedorpercentage: boolean;
  optionsbrokerfixedorpercentage: boolean;
  equitybrokerfixedorpercentagevalue: number;
  futuresBrokerFixedOrPercentageValue: number;
  optionsbrokerfixedorpercentagevalue: number;
  scriptExchange?: string;
  availablebalance: number;
  usedbalance: number;
  totalprofitloss: number;
  deliveryPledge: number;
  usedMargin: number;
  availableMargin: number;
  dailyTotalprofitloss: number;
  totalmargin: number;
  brokeragecutfor: string;
}

export interface TransactionHistoryResponse {
  message: string;
  data: TransactionHistoryItem[];
}

export interface TransactionDetailsResponse {
  Completedtradeid: number;
  Activetradeidfororderlog: number;
  TradeSymbol: string;
  Scriptsegment: string;
  Scripttype: string;
  Entrydate: string;
  Entrytime: string;
  Entryprice: number;
  ExitDate: string;
  Exittime: string;
  Exitprice: number;
  Openingwalletbalance: number;
  Profitorloss: number;
  Status: string;
  StatusMessage: string;
  UserID: number;
  CurrentPosition: string;
  Qty: number;
  strategyID: number;
  Fundmanagername: string;
  Strategyname: string;
  WID: number;
  Watchlistname: string;
  IsLive: boolean;
  Username: string;
  Fullname: string;
  isReverseOrder: boolean;
  Publishname: string;
  ProductType: string;
  ScriptLotSize: number;
  Brokerage: number;
  Total_Page: number;
  Netprofitorloss: number;
  Totalprofit: number;
  Totalloss: number;
  TotalBrokerage: number;
  ScriptExchange: string;
  LAST_PRICE_TYPE: number;
  TRADING_UNIT_TYPE: number;
  ScriptInstrumentType: string;
  Issoftdeleted: number;
  ScriptName: string;
  ScriptCode: number;
  HOLDED_EXPOSURE: number;
  IsaddedToMargin: boolean;
  Email: string;
  BuyQtyWiseOrLot: number;
  Averageprice: number;
  Lastprice: number;
  TRADING_UNIT: string;
  Active_LTP: number;
  Active_Bid: number;
  Active_Ask: number;
  Datescriptexpiry: string;
  Scriptexpiry: string;
  TENANT_ID: number;
  COMPANY_INITIAL: string;
  Orderplacedfrom: string;
  Sponsorid: string;
  Userroleid: string;
  Userip: string;
  CREATED_BY: number;
  CREATED_DATE: string;
  CREATED_BY_2: string;
  UPDATED_BY: number;
  UPDATED_DATE: string;
  UPDATED_BY_2: string;
  Qty_MODIFIED_BY: number;
  Qty_MODIFIED_DATE: string;
  Qty_MODIFIED_BY_2: string;
  BROKRAGE_DEDUCTED_AMOUNT: number;
  Brokrage_Deducted_Amount_2: number;
}

// GetRequiredMargin API Interfaces
export interface GetRequiredMarginRequest {
  ScriptLotSize: number;
  ScriptCode: string;
  quantity: number;
  Totalwalletbalance: number;
  MisOrNot: number; // 1 for MIS, 0 for NRML
  Lastprice: number;
  TRADING_UNIT_TYPE: number;
  ScriptExchange: string;
  CurrentPosition: string; // 'Buy' or 'Sell'
}

export interface RequiredMarginData {
  WID: number;
  Watchlistname: string;
  Scripts: number;
  UserID: number;
  Email: string;
  ScriptExchange: string;
  ExpireDay: number;
  Ismanual: boolean;
  ENABLE_SCRIPTWISE_BROKERAGE: number;
  ENABLE_LOTWISE_BROKERAGE: number;
  MIS_EXPOSER: number;
  NORMAL_EXPOSER: number;
  BROKERAGE_TYPE: number;
  BROKERAGE_VALUE: number;
  Banscriptid: number;
  ScriptName: string;
  Total_Page: number;
  Requiredmargin: number;
  Availablemargin: number;
  Usedmargin: number;
  PledgeMargin: number;
  ScriptCode: number;
  roleid: string;
  rolename: string;
  Level: number;
}

export interface GetRequiredMarginResponse {
  message?: string;
  data?: RequiredMarginData[];
  success?: boolean;
>>>>>>> 8220eae2
}

class TradingApiService {
  private static instance: TradingApiService;
  private unauthorizedHandler?: (notificationSystem?: { showNotification: (notification: any) => void }) => Promise<void>;

  static getInstance(): TradingApiService {
    if (!TradingApiService.instance) {
      TradingApiService.instance = new TradingApiService();
    }
    return TradingApiService.instance;
  }

  /**
<<<<<<< HEAD
   * Get total notification count
   * @returns A promise that resolves to the total notification count
   * @throws Error if no session token is found or the request fails
   */
  async getTotalNotificationCount(): Promise<NotificationCountResponse> {
    console.log('🔄 Fetching notification count...');
    const sessionToken = await AsyncStorage.getItem('@trading_app_token');
    if (!sessionToken) {
      console.error('❌ No session token found in AsyncStorage');
      throw new Error('No session token found. Please log in again.');
    }

    try {
      const response = await fetch(`${API_BASE_URL}/NotificationApi/GetTotalNotificationCount`, {
        method: 'GET',
        headers: {
          'Accept': '*/*',
          'X-Session-Key': sessionToken,
          'Content-Type': 'application/json'
        }
      });

      if (!response.ok) {
        const errorData = await response.json().catch(() => null);
        throw new Error(
          errorData?.message || 
          `Failed to fetch notification count: ${response.status} ${response.statusText}`
        );
      }

      const data: NotificationCountResponse = await response.json();
      console.log('✅ Notification count fetched successfully:', data);
      return data;
    } catch (error) {
      console.error('❌ Error fetching notification count:', error);
      throw error;
    }
  }

  /**
   * Get all notifications with pagination
   * @param page The page number to fetch (1-based)
   * @returns A promise that resolves to the paginated notifications
   * @throws Error if no session token is found or the request fails
   */
  async getNotifications(page: number = 1): Promise<NotificationResponse> {
    console.log(`🔄 Fetching notifications for page ${page}...`);
    const sessionToken = await AsyncStorage.getItem('@trading_app_token');
    if (!sessionToken) {
      console.error('❌ No session token found in AsyncStorage');
      throw new Error('No session token found. Please log in again.');
    }

    try {
      const response = await fetch(`${API_BASE_URL}/NotificationApi/GetNotification?PageNumber=${page}`, {
        method: 'GET',
        headers: {
          'Accept': '*/*',
          'X-Session-Key': sessionToken,
          'Content-Type': 'application/json'
        }
      });

      if (!response.ok) {
        const errorData = await response.json().catch(() => null);
        throw new Error(
          errorData?.message || 
          `Failed to fetch notifications: ${response.status} ${response.statusText}`
        );
      }

      const data: NotificationResponse = await response.json();
      console.log(`✅ Notifications fetched successfully for page ${page}:`, data);
      return data;
    } catch (error) {
      console.error('❌ Error fetching notifications:', error);
      throw error;
    }
  }

  /**
   * Get user's wallet balance and details
   */
  async getWalletBalance(): Promise<WalletBalanceResponse> {
    try {
      const authToken = await AsyncStorage.getItem('sessionToken');
      if (!authToken) {
        throw new Error('Authentication token not found');
      }

      const response = await fetch(`${API_BASE_URL}/UserWalletApi/GetBalance`, {
        method: 'GET',
        headers: {
          'accept': '*/*',
          'Authorization': `Bearer ${authToken}`
        }
      });

      if (!response.ok) {
        throw new Error(`Failed to fetch wallet balance: ${response.status}`);
      }

      const data = await response.json();
      return data as WalletBalanceResponse;

    } catch (error) {
      console.error('❌ Error fetching wallet balance:', error);
      throw error;
    }
=======
   * Set a global handler for 401 unauthorized responses
   */
  setUnauthorizedHandler(handler: (notificationSystem?: { showNotification: (notification: any) => void }) => Promise<void>): void {
    this.unauthorizedHandler = handler;
>>>>>>> 8220eae2
  }

  /**
   * Login user with email/username and password
   */
  async login(credentials: { emailOrUsername: string; password: string }): Promise<LoginResponse> {
    try {
      const requestBody: LoginRequest = {
        emailOrUsername: credentials.emailOrUsername,
        password: credentials.password,
        domainURL: 'uat.sanaitatechnologies.com',
        user_Location: '',
        ipAddess: ''
      };

      console.log('🚀 Login API Request:', {
        url: `${API_BASE_URL}/LoginAPI/UserLogin`,
        method: 'POST',
        body: requestBody
      });

      const response = await fetch(`${API_BASE_URL}/LoginAPI/UserLogin`, {
        method: 'POST',
        headers: {
          'accept': '*/*',
          'Content-Type': 'application/json',
        },
        body: JSON.stringify(requestBody),
      });

      console.log('📡 API Response Status:', response.status);

      if (!response.ok) {
        // Handle HTTP errors
        const errorText = await response.text();
        console.error('❌ API Error Response:', errorText);
        
        return {
          success: false,
          message: `Login failed: ${response.status} ${response.statusText}`,
          error: errorText || 'Network error occurred',
        };
      }

      const data = await response.json();
      console.log('✅ API Success Response:', data);

      // Handle different response formats
      if (data.success === false || data.error) {
        return {
          success: false,
          message: data.message || data.error || 'Login failed',
          error: data.error,
        };
      }

      // Check if we have the expected login response format
      if (data.message && data.data && data.data.sessionToken && data.data.loggedInUser) {
        // Save session data to AsyncStorage
        await this.saveSessionData(data.data);

        // Successful login with new API response format
        return {
          success: true,
          message: data.message || 'Login successful',
          data: {
            sessionToken: data.data.sessionToken,
            sessionValidity: data.data.sessionValidity,
            loggedInUser: data.data.loggedInUser,
            loggedInWatchlistAccess: data.data.loggedInWatchlistAccess,
          },
        };
      }

      // Fallback for other response formats
      return {
        success: true,
        message: data.message || 'Login successful',
        data: data.data || {},
      };

    } catch (error) {
      console.error('🔥 API Request Error:', error);
      
      return {
        success: false,
        message: 'Network error. Please check your connection and try again.',
        error: error instanceof Error ? error.message : 'Unknown error occurred',
      };
    }
  }

  /**
   * Save session data to AsyncStorage with enhanced validity tracking
   */
  private async saveSessionData(sessionData: any): Promise<void> {
    try {
      const now = new Date();
      const originalValidity = new Date(sessionData.sessionValidity);
      
      // Initialize extended validity to 19 minutes from now (first extension on login)
      const initialExtendedValidity = new Date(now.getTime() + 19 * 60 * 1000);
      
      const sessionInfo = {
        sessionToken: sessionData.sessionToken,
        sessionValidity: sessionData.sessionValidity,
        loggedInUser: sessionData.loggedInUser,
        loggedInWatchlistAccess: sessionData.loggedInWatchlistAccess,
        loginTime: now.toISOString(),
        lastApiCall: now.toISOString(),
        extendedValidityTime: initialExtendedValidity.toISOString(),
      };

      await AsyncStorage.multiSet([
        ['trading_session_token', sessionData.sessionToken || ''],
        ['trading_session_validity', sessionData.sessionValidity || ''],
        ['trading_user_data', JSON.stringify(sessionData.loggedInUser || {})],
        ['trading_watchlist_access', JSON.stringify(sessionData.loggedInWatchlistAccess || [])],
        ['trading_session_info', JSON.stringify(sessionInfo)],
      ]);

      console.log('✅ Session data saved to AsyncStorage:', {
        originalValidity: originalValidity.toISOString(),
        extendedValidity: initialExtendedValidity.toISOString(),
        user: sessionData.loggedInUser?.username,
        loginTime: now.toISOString()
      });
    } catch (error) {
      console.error('❌ Error saving session data:', error);
    }
  }

  /**
   * Check if session is valid and not expired
   */
  async isSessionValid(): Promise<boolean> {
    try {
      const sessionInfo = await AsyncStorage.getItem('trading_session_info');
      if (!sessionInfo) {
        console.log('⚠️ No session info found');
        return false;
      }

      const parsed = JSON.parse(sessionInfo);
      const now = new Date();
      
      // Check original session validity
      const originalValidity = new Date(parsed.sessionValidity);
      
      // Check extended validity (original + extensions from API calls)
      const extendedValidity = new Date(parsed.extendedValidityTime || parsed.sessionValidity);
      
      const isOriginalValid = originalValidity > now;
      const isExtendedValid = extendedValidity > now;
      
      console.log('🔍 Session validity check:', {
        now: now.toISOString(),
        originalValidity: originalValidity.toISOString(),
        extendedValidity: extendedValidity.toISOString(),
        isOriginalValid,
        isExtendedValid,
        minutesUntilExpiry: Math.round((extendedValidity.getTime() - now.getTime()) / (1000 * 60)),
        lastApiCall: parsed.lastApiCall
      });

      if (!isExtendedValid) {
        console.log('⚠️ Session expired, clearing session data');
        await this.clearSessionData();
        return false;
      }

      return true;
    } catch (error) {
      console.error('❌ Error checking session validity:', error);
      return false;
    }
  }

  /**
   * Extend session validity by 19 minutes on successful API calls
   */
  async extendSessionValidity(): Promise<void> {
    try {
      const sessionInfo = await AsyncStorage.getItem('trading_session_info');
      if (!sessionInfo) {
        console.log('⚠️ No session info found for extension');
        return;
      }

      const parsed = JSON.parse(sessionInfo);
      const now = new Date();
      
      // Extend validity by 19 minutes from now
      const newExtendedValidity = new Date(now.getTime() + 19 * 60 * 1000);
      
      const previousExtendedValidity = parsed.extendedValidityTime;
      
      parsed.lastApiCall = now.toISOString();
      parsed.extendedValidityTime = newExtendedValidity.toISOString();

      await AsyncStorage.setItem('trading_session_info', JSON.stringify(parsed));
      
      console.log('✅ Session validity extended:', {
        previousExpiry: previousExtendedValidity,
        newExpiry: newExtendedValidity.toISOString(),
        extensionMinutes: 19,
        lastApiCall: now.toISOString()
      });
    } catch (error) {
      console.error('❌ Error extending session validity:', error);
    }
  }

  /**
   * Get saved session data from AsyncStorage with validity check
   */
  async getSessionData(): Promise<any | null> {
    try {
      const isValid = await this.isSessionValid();
      if (!isValid) {
        return null;
      }

      const sessionInfo = await AsyncStorage.getItem('trading_session_info');
      if (sessionInfo) {
        return JSON.parse(sessionInfo);
      }
      return null;
    } catch (error) {
      console.error('❌ Error getting session data:', error);
      return null;
    }
  }

  /**
   * Clear session data from AsyncStorage
   */
  async clearSessionData(): Promise<void> {
    try {
      await AsyncStorage.multiRemove([
        'trading_session_token',
        'trading_session_validity',
        'trading_user_data',
        'trading_watchlist_access',
        'trading_session_info',
      ]);
      console.log('✅ Session data cleared from AsyncStorage');
    } catch (error) {
      console.error('❌ Error clearing session data:', error);
    }
  }

  /**
   * Check if user has a valid session
   */
  async isLoggedIn(): Promise<boolean> {
    return await this.isSessionValid();
  }

  /**
   * Test API connectivity
   */
  async testConnection(): Promise<{ success: boolean; message: string }> {
    try {
      const testBody = {
        emailOrUsername: 'test',
        password: 'test',
        domainURL: 'uat.sanaitatechnologies.com',
        user_Location: '',
        ipAddess: ''
      };

      const response = await fetch(`${API_BASE_URL}/LoginAPI/UserLogin`, {
        method: 'POST',
        headers: {
          'accept': '*/*',
          'Content-Type': 'application/json',
        },
        body: JSON.stringify(testBody),
      });

      return {
        success: response.ok,
        message: response.ok ? 'API is reachable' : `API returned ${response.status}`,
      };
    } catch (error) {
      return {
        success: false,
        message: `Cannot reach API: ${error instanceof Error ? error.message : 'Network error'}`,
      };
    }
  }

  /**
   * Logout user (if API supports it)
   */
  async logout(token?: string): Promise<{ success: boolean; message: string }> {
    try {
      // Clear session data from AsyncStorage
      await this.clearSessionData();
      
      // If we have a session token, try to call logout API
      const sessionData = await this.getSessionData();
      if (sessionData?.sessionToken || token) {
        // You can implement API logout call here if the API supports it
        // await fetch(`${API_BASE_URL}/LoginAPI/Logout`, { ... });
      }

      return {
        success: true,
        message: 'Logged out successfully',
      };
    } catch (error) {
      console.error('❌ Error during logout:', error);
      return {
        success: false,
        message: 'Error occurred during logout',
      };
    }
  }

  async sendForgotPasswordOtp(data: SendOtpRequest): Promise<SendOtpResponse> {
    try {
      console.log('🚀 Send OTP API Request:', {
        url: `${API_BASE_URL}/LoginAPI/SendForgotPasswordOtp`,
        method: 'POST',
        body: data
      });

      const response = await fetch(`${API_BASE_URL}/LoginAPI/SendForgotPasswordOtp`, {
        method: 'POST',
        headers: {
          'accept': '*/*',
          'Content-Type': 'application/json',
        },
        body: JSON.stringify(data),
      });

      console.log('📡 API Response Status:', response.status);

      const responseText = await response.text();
      console.log('Raw API Response:', responseText);

      let responseData: any;
      try {
        responseData = JSON.parse(responseText);
        console.log('✅ Parsed API Response:', responseData);
      } catch (parseError) {
        console.error('❌ Failed to parse response as JSON:', parseError);
        return {
          success: false,
          message: 'Invalid response format from server',
          error: responseText
        };
      }

      if (!response.ok) {
        console.error('❌ API Error Response:', {
          status: response.status,
          statusText: response.statusText,
          data: responseData
        });

        return {
          success: false,
          message: responseData.message || 'Failed to send OTP',
          error: responseData.error || 'Server error'
        };
      }

      return {
        success: true,
        message: responseData.message || 'OTP sent successfully',
        data: responseData.data
      };

    } catch (error) {
      console.error('🔥 Send OTP API Error:', error);
      return {
        success: false,
        message: 'Network error occurred',
        error: error instanceof Error ? error.message : 'Unknown error'
      };
    }
  }

  async updateForgotPassword(data: UpdatePasswordRequest): Promise<UpdatePasswordResponse> {
    try {
      console.log('🚀 Update Password API Request:', {
        url: `${API_BASE_URL}/LoginAPI/UpdateForgotPassword`,
        method: 'POST',
        body: { ...data, password: '******' } // Log masked password
      });

      const response = await fetch(`${API_BASE_URL}/LoginAPI/UpdateForgotPassword`, {
        method: 'POST',
        headers: {
          'accept': '*/*',
          'Content-Type': 'application/json',
        },
        body: JSON.stringify(data),
      });

      console.log('📡 API Response Status:', response.status);

      const responseText = await response.text();
      console.log('Raw API Response:', responseText);

      let responseData: any;
      try {
        responseData = JSON.parse(responseText);
        console.log('✅ Parsed API Response:', responseData);
      } catch (parseError) {
        console.error('❌ Failed to parse response as JSON:', parseError);
        return {
          success: false,
          message: 'Invalid response format from server',
          error: responseText
        };
      }

      if (!response.ok) {
        console.error('❌ API Error Response:', {
          status: response.status,
          statusText: response.statusText,
          data: responseData
        });

        return {
          success: false,
          message: responseData.message || 'Password update failed',
          error: responseData.error || 'Server error'
        };
      }

      return {
        success: true,
        message: responseData.message || 'Password updated successfully',
        data: responseData.data
      };

    } catch (error) {
      console.error('🔥 Update Password API Error:', error);
      return {
        success: false,
        message: 'Network error occurred',
        error: error instanceof Error ? error.message : 'Unknown error'
      };
    }
  }

  /**
   * Register a new user
   */
  async register(data: RegisterRequest): Promise<RegisterResponse> {
    try {
      // Basic validation
      if (!data.email || !data.password || !data.confirmPassword || !data.fullname || !data.mobilenumber) {
        return {
          success: false,
          message: 'All fields are required',
          error: 'Missing required fields'
        };
      }

      // Check if passwords match
      if (data.password !== data.confirmPassword) {
        return {
          success: false,
          message: 'Passwords do not match',
          error: 'Password mismatch'
        };
      }

      // Prepare the request body
      const requestBody = {
        fullname: data.fullname,
        email: data.email,
        mobilenumber: data.mobilenumber,
        password: data.password,
        confirmPassword: data.confirmPassword,
        domainURL: data.domainURL || 'uat.sanaitatechnologies.com',
        sponserId: data.sponserId
      };

      console.log('🚀 Register API Request:', {
        url: `${API_BASE_URL}/LoginAPI/Register`,
        method: 'POST',
        body: {
          ...requestBody,
          password: '******',
          confirmPassword: '******'
        }
      });

      const response = await fetch(`${API_BASE_URL}/LoginAPI/Register`, {
        method: 'POST',
        headers: {
          'accept': '*/*',
          'Content-Type': 'application/json',
        },
        body: JSON.stringify(requestBody),
      });

      console.log('📡 API Response Status:', response.status);

      const responseText = await response.text();
      console.log('Raw API Response:', responseText);

      let responseData: any;
      try {
        responseData = JSON.parse(responseText);
        console.log('✅ Parsed API Response:', responseData);
      } catch (parseError) {
        console.error('❌ Failed to parse response as JSON:', parseError);
        return {
          success: false,
          message: 'Invalid response format from server',
          error: responseText
        };
      }

      // Handle unsuccessful response
      if (!response.ok) {
        console.error('❌ API Error Response:', {
          status: response.status,
          statusText: response.statusText,
          data: responseData
        });

        return {
          success: false,
          message: responseData.message || 'Registration failed',
          error: responseData.error || 'Server error'
        };
      }

      // Check for specific error messages in the response
      if (responseData.message?.toLowerCase().includes('already exists')) {
        return {
          success: false,
          message: 'User already exists with this email or mobile number',
          error: responseData.message
        };
      }

      // Return successful response
      return {
        success: true,
        message: responseData.message || 'Registration successful',
        data: responseData.data
      };

    } catch (error) {
      console.error('🔥 Register API Error:', error);
      return {
        success: false,
        message: 'Network error occurred',
        error: error instanceof Error ? error.message : 'Unknown error'
      };
    }
  }

  /**
   * Make authenticated API request with session token and validity management
   */
  async makeAuthenticatedRequest(url: string, options: RequestInit = {}): Promise<Response> {
    // Check if session is valid before making request
    const isValid = await this.isSessionValid();
    if (!isValid) {
      console.log('⚠️ Session invalid, clearing data and throwing error');
      await this.clearSessionData();
      throw new Error('Session expired. Please login again.');
    }

    const sessionData = await this.getSessionData();
    if (!sessionData?.sessionToken) {
      throw new Error('No valid session token found. Please login again.');
    }

    const headers = {
      'accept': '*/*',
      'Content-Type': 'application/json',
      'Authorization': `Bearer ${sessionData.sessionToken}`,
      'X-Session-Key': sessionData.sessionToken,
      ...(options.headers || {}),
    };

    try {
      const response = await fetch(url, {
        ...options,
        headers,
      });

      // Handle 401 Unauthorized - session expired on server
      if (response.status === 401) {
        console.log('⚠️ Received 401 - session expired on server, clearing local session');
        await this.clearSessionData();
        
        // Call the global unauthorized handler if set
        if (this.unauthorizedHandler) {
          try {
            await this.unauthorizedHandler();
            return response; // Return early since handler manages the flow
          } catch (handlerError) {
            console.error('❌ Error in unauthorized handler:', handlerError);
          }
        }
        
        throw new Error('Session expired. Please login again.');
      }

      // Handle 403 Forbidden - insufficient permissions
      if (response.status === 403) {
        console.log('⚠️ Received 403 - insufficient permissions, clearing local session');
        await this.clearSessionData();
        
        // Call the global unauthorized handler if set (403 is also auth-related)
        if (this.unauthorizedHandler) {
          try {
            await this.unauthorizedHandler();
            return response; // Return early since handler manages the flow
          } catch (handlerError) {
            console.error('❌ Error in unauthorized handler:', handlerError);
          }
        }
        
        throw new Error('Access denied. Please login again.');
      }

      // If request is successful, extend session validity
      if (response.ok) {
        await this.extendSessionValidity();
      }

      return response;
    } catch (error) {
      // If it's a network error or other error, check if it's auth-related
      if (error instanceof Error && error.message.includes('Session expired')) {
        throw error; // Re-throw session errors
      }
      
      console.error('❌ Network error in authenticated request:', error);
      throw error;
    }
  }

  /**
   * Get user session info from AsyncStorage
   */
  async getUserInfo(): Promise<any | null> {
    try {
      const sessionData = await this.getSessionData();
      return sessionData?.loggedInUser || null;
    } catch (error) {
      console.error('❌ Error getting user info:', error);
      return null;
    }
  }

  /**
   * Get user watchlist access from session
   */
  async getWatchlistAccess(): Promise<any[]> {
    try {
      const sessionData = await this.getSessionData();
      return sessionData?.loggedInWatchlistAccess || [];
    } catch (error) {
      console.error('❌ Error getting watchlist access:', error);
      return [];
    }
  }

  /**
   * Execute buy/sell trade with session management
   */
  async proceedBuySell(tradeData: ProceedBuySellRequest): Promise<ProceedBuySellResponse> {
    try {
      console.log('🚀 ProceedBuySell API Request with session management:', tradeData);

      // Make API call to execute trade using authenticated request
      const response = await this.makeAuthenticatedRequest(
        `${API_BASE_URL}/WatchListApi/ProceedBuySell`,
        {
          method: 'POST',
          body: JSON.stringify(tradeData)
        }
      );

      console.log('📡 ProceedBuySell API Response Status:', response.status);

      const data = await response.json();
      console.log('✅ ProceedBuySell API Success Response:', data);

      return {
        success: true,
        message: data.message || 'Trade executed successfully',
        data: data.data || data
      };

    } catch (error) {
      if (error instanceof Error && error.message.includes('Session expired')) {
        // Re-throw session errors to be handled by calling components
        return {
          success: false,
          message: 'Session expired. Please login again.',
          error: 'Session expired'
        };
      }
      
      console.error('❌ Error executing trade:', error);
      return {
        success: false,
        message: 'Failed to execute trade',
        error: error instanceof Error ? error.message : 'Unknown error occurred'
      };
    }
  }

  /**
   * Get active trades for the current user with session management
   */
  async getActiveTrades(): Promise<GetActiveTradesResponse> {
    try {
      console.log('🚀 GetActiveTrades API Request with session management');

      const response = await this.makeAuthenticatedRequest(
        `${API_BASE_URL}/WatchListApi/GetActiveTrades`,
        {
          method: 'GET'
        }
      );

      console.log('📡 GetActiveTrades API Response Status:', response.status);

      const data = await response.json();
      console.log('✅ GetActiveTrades API Success Response:', data);

      return {
        message: data.message || '',
        data: data.data || []
      };

    } catch (error) {
      if (error instanceof Error && error.message.includes('Session expired')) {
        // Re-throw session errors to be handled by calling components
        throw error;
      }
      
      console.error('❌ Error fetching active trades:', error);
      throw error;
    }
  }

  /**
   * Square off a trade (placeholder for future implementation)
   */
  async squareOffTrade(tradeId: string): Promise<{ success: boolean; message: string }> {
    try {
      // TODO: Implement actual square off API call
      // const response = await this.makeAuthenticatedRequest(
      //   `${API_BASE_URL}/WatchListApi/SquareOffTrade`,
      //   {
      //     method: 'POST',
      //     body: JSON.stringify({ tradeId })
      //   }
      // );
      
      console.log('🚀 Square off trade placeholder called for trade ID:', tradeId);
      
      // Placeholder response
      return {
        success: true,
        message: 'Square off order placed successfully'
      };
    } catch (error) {
      console.error('❌ Error squaring off trade:', error);
      return {
        success: false,
        message: 'Failed to square off trade'
      };
    }
  }

  /**
   * Get session statistics for debugging and monitoring
   */
  async getSessionStats(): Promise<any> {
    try {
      const sessionInfo = await AsyncStorage.getItem('trading_session_info');
      if (!sessionInfo) {
        return { hasSession: false, message: 'No session found' };
      }

      const parsed = JSON.parse(sessionInfo);
      const now = new Date();
      const originalValidity = new Date(parsed.sessionValidity);
      const extendedValidity = new Date(parsed.extendedValidityTime || parsed.sessionValidity);
      const loginTime = new Date(parsed.loginTime);
      const lastApiCall = new Date(parsed.lastApiCall);

      return {
        hasSession: true,
        user: parsed.loggedInUser?.username,
        loginTime: loginTime.toISOString(),
        sessionAge: Math.round((now.getTime() - loginTime.getTime()) / (1000 * 60)), // minutes
        originalValidity: originalValidity.toISOString(),
        extendedValidity: extendedValidity.toISOString(),
        minutesUntilExpiry: Math.round((extendedValidity.getTime() - now.getTime()) / (1000 * 60)),
        lastApiCall: lastApiCall.toISOString(),
        minutesSinceLastCall: Math.round((now.getTime() - lastApiCall.getTime()) / (1000 * 60)),
        isOriginalValid: originalValidity > now,
        isExtendedValid: extendedValidity > now,
        totalExtensions: Math.round((extendedValidity.getTime() - originalValidity.getTime()) / (1000 * 60 * 19)) // number of 19-minute extensions
      };
    } catch (error) {
      console.error('❌ Error getting session stats:', error);
      return { hasSession: false, error: error instanceof Error ? error.message : 'Unknown error' };
    }
  }

  /**
   * Get total notification count for the user
   */
  async getNotificationCount(): Promise<{ success: boolean; count: number; message?: string }> {
    try {
      console.log('🔔 Getting notification count...');

      const response = await this.makeAuthenticatedRequest(
        `${API_BASE_URL}/NotificationApi/GetTotalNotificationCount`,
        {
          method: 'GET',
        }
      );

      if (!response.ok) {
        console.error('❌ Failed to get notification count:', response.status);
        return {
          success: false,
          count: 0,
          message: `API returned ${response.status}`,
        };
      }

      const data = await response.json();
      console.log('✅ Notification count response:', data);

      // Handle the API response format: { message: "", data: 11 }
      const count = typeof data.data === 'number' ? data.data : 0;

      return {
        success: true,
        count: count,
        message: data.message || 'Notification count retrieved successfully',
      };

    } catch (error) {
      console.error('❌ Error getting notification count:', error);
      return {
        success: false,
        count: 0,
        message: error instanceof Error ? error.message : 'Failed to get notification count',
      };
    }
  }

  /**
   * Get user notifications with pagination
   */
  async getNotifications(pageNumber: number = 1): Promise<GetNotificationsResponse> {
    try {
      console.log('🚀 GetNotifications API Request:', {
        url: `${API_BASE_URL}/NotificationApi/GetNotification`,
        method: 'GET',
        pageNumber
      });

      // Make API call using authenticated request
      const response = await this.makeAuthenticatedRequest(
        `${API_BASE_URL}/NotificationApi/GetNotification?PageNumber=${pageNumber}`,
        {
          method: 'GET',
        }
      );

      console.log('📡 Notifications API Response Status:', response.status);

      if (!response.ok) {
        const errorText = await response.text();
        console.error('❌ Notifications API Error Response:', errorText);
        
        return {
          message: `Failed to fetch notifications: ${response.status} ${response.statusText}`,
          data: [],
        };
      }

      const data = await response.json();
      console.log('✅ Notifications API Success Response:', {
        message: data.message,
        dataCount: data.data?.length || 0,
        totalPages: data.data?.[0]?.total_Page || 0
      });

      return {
        message: data.message || 'Notifications fetched successfully',
        data: data.data || [],
      };

    } catch (error) {
      console.error('🔥 Get Notifications API Error:', error);
      
      return {
        message: 'Network error. Please check your connection and try again.',
        data: [],
      };
    }
  }

  // Get transaction history for reports
  async getTransactionHistoryForReports(request: TransactionHistoryReportsRequest): Promise<TransactionHistoryReportsResponse> {
    console.log('📊 Getting Transaction History For Reports:', {
      pageNo: request.pageNo,
      startDate: request.startDate,
      endDate: request.endDate,
      scriptExchange: request.scriptExchange,
      currentPosition: request.currentPosition
    });

    try {
      const sessionToken = sessionManager.getToken();
      if (!sessionToken) {
        return {
          message: 'Session token not available. Please log in again.',
          data: [],
        };
      }

      const response = await fetch(`${API_BASE_URL}/CompleteTradeApi/GetTransactionHistoryForReports`, {
        method: 'POST',
        headers: {
          'Content-Type': 'application/json',
          'Accept': '*/*',
          'X-Session-Key': sessionToken,
        },
        body: JSON.stringify({
          pageNo: request.pageNo,
          scriptExchange: request.scriptExchange || 'All',
          currentPosition: request.currentPosition || 'All',
          startDate: request.startDate,
          endDate: request.endDate,
        }),
      });

      console.log('📊 Transaction History API Response Status:', response.status);

      if (!response.ok) {
        const errorText = await response.text();
        console.error('❌ Transaction History API Error Response:', errorText);
        
        return {
          message: `Failed to fetch transaction history: ${response.status} ${response.statusText}`,
          data: [],
        };
      }

      const data = await response.json();
      console.log('✅ Transaction History API Success Response:', {
        message: data.message,
        dataCount: data.data?.length || 0,
        totalPages: data.data?.[0]?.total_Page || 0
      });

      return {
        message: data.message || 'Transaction history fetched successfully',
        data: data.data || [],
      };

    } catch (error) {
      console.error('🔥 Get Transaction History API Error:', error);
      
      return {
        message: 'Network error. Please check your connection and try again.',
        data: [],
      };
    }
  }

  // Get wallet balance
  async getWalletBalance(): Promise<WalletBalanceResponse> {
    console.log('💰 Getting Wallet Balance');

    try {
      const sessionToken = sessionManager.getToken();
      if (!sessionToken) {
        return {
          message: 'Session token not available. Please log in again.',
          data: {
            amount: '0',
            totalprofitloss: 0,
            availablebalance: 0,
            usedbalance: 0,
            usedMargin: 0,
            availableMargin: 0,
            totalmargin: 0,
            userID: 0,
            tenantId: 0,
            totalinflow: 0,
            totaloutflow: 0,
            closingbalance: 0,
            openingbalance: 0,
            loanbalance: 0,
            deliveryPledge: 0,
            dailyTotalprofitloss: 0,
          },
        };
      }

      const response = await fetch(`${API_BASE_URL}/UserWalletApi/GetBalance`, {
        method: 'GET',
        headers: {
          'Accept': '*/*',
          'X-Session-Key': sessionToken,
        },
      });

      console.log('💰 Wallet Balance API Response Status:', response.status);

      if (!response.ok) {
        const errorText = await response.text();
        console.error('❌ Wallet Balance API Error Response:', errorText);
        
        return {
          message: `Failed to fetch wallet balance: ${response.status} ${response.statusText}`,
          data: {
            amount: '0',
            totalprofitloss: 0,
            availablebalance: 0,
            usedbalance: 0,
            usedMargin: 0,
            availableMargin: 0,
            totalmargin: 0,
            userID: 0,
            tenantId: 0,
            totalinflow: 0,
            totaloutflow: 0,
            closingbalance: 0,
            openingbalance: 0,
            loanbalance: 0,
            deliveryPledge: 0,
            dailyTotalprofitloss: 0,
          },
        };
      }

      const data = await response.json();
      console.log('✅ Wallet Balance API Success Response:', {
        message: data.message,
        amount: data.data?.amount,
        totalprofitloss: data.data?.totalprofitloss
      });

      return {
        message: data.message || 'Wallet balance fetched successfully',
        data: data.data || {
          amount: '0',
          totalprofitloss: 0,
          availablebalance: 0,
          usedbalance: 0,
          usedMargin: 0,
          availableMargin: 0,
          totalmargin: 0,
          userID: 0,
          tenantId: 0,
          totalinflow: 0,
          totaloutflow: 0,
          closingbalance: 0,
          openingbalance: 0,
          loanbalance: 0,
          deliveryPledge: 0,
          dailyTotalprofitloss: 0,
        },
      };

    } catch (error) {
      console.error('🔥 Get Wallet Balance API Error:', error);
      
      return {
        message: 'Network error. Please check your connection and try again.',
        data: {
          amount: '0',
          totalprofitloss: 0,
          availablebalance: 0,
          usedbalance: 0,
          usedMargin: 0,
          availableMargin: 0,
          totalmargin: 0,
          userID: 0,
          tenantId: 0,
          totalinflow: 0,
          totaloutflow: 0,
          closingbalance: 0,
          openingbalance: 0,
          loanbalance: 0,
          deliveryPledge: 0,
          dailyTotalprofitloss: 0,
        },
      };
    }
  }

  // Get transaction history with filters and pagination
  async getTransactionHistory(request: TransactionHistoryRequest): Promise<TransactionHistoryResponse> {
    console.log('📋 Getting Transaction History', request);

    try {
      const sessionToken = sessionManager.getToken();
      if (!sessionToken) {
        return {
          message: 'Session token not available. Please log in again.',
          data: [],
        };
      }

      const payload: any = {
        pageNo: request.pageNo,
        payinPayout: request.payinPayout
      };

      // Only include dates if they are provided
      if (request.startDate) {
        payload.startDate = request.startDate;
      }
      if (request.endDate) {
        payload.endDate = request.endDate;
      }

      const response = await fetch(`${API_BASE_URL}/UserWalletApi/GetLedgerHistory`, {
        method: 'POST',
        headers: {
          'Accept': '*/*',
          'X-Session-Key': sessionToken,
          'Content-Type': 'application/json',
        },
        body: JSON.stringify(payload),
      });

      console.log('📋 Transaction History API Response Status:', response.status);

      if (!response.ok) {
        const errorText = await response.text();
        console.error('❌ Transaction History API Error Response:', errorText);
        
        return {
          message: `Failed to fetch transaction history: ${response.status} ${response.statusText}`,
          data: [],
        };
      }

      const data = await response.json();
      console.log('✅ Transaction History API Success Response:', {
        message: data.message,
        dataLength: data.data?.length || 0
      });

      return {
        message: data.message || 'Transaction history fetched successfully',
        data: data.data || [],
      };

    } catch (error) {
      console.error('🔥 Get Transaction History API Error:', error);
      
      return {
        message: 'Network error. Please check your connection and try again.',
        data: [],
      };
    }
  }

  /**
   * Get required margin for a trade
   */
  async getRequiredMargin(request: GetRequiredMarginRequest): Promise<GetRequiredMarginResponse> {
    try {
      const queryParams = new URLSearchParams({
        ScriptLotSize: request.ScriptLotSize.toString(),
        ScriptCode: request.ScriptCode,
        quantity: request.quantity.toString(),
        Totalwalletbalance: request.Totalwalletbalance.toString(),
        MisOrNot: request.MisOrNot.toString(),
        Lastprice: request.Lastprice.toString(),
        TRADING_UNIT_TYPE: request.TRADING_UNIT_TYPE.toString(),
        ScriptExchange: request.ScriptExchange,
        CurrentPosition: request.CurrentPosition
      });

      console.log('🚀 GetRequiredMargin API Request:', {
        url: `https://uat.sanaitatechnologies.com/Trade/GetRequiredMargin?${queryParams.toString()}`,
        method: 'GET'
      });

      const response = await this.makeAuthenticatedRequest(
        `https://uat.sanaitatechnologies.com/Trade/GetRequiredMargin?${queryParams.toString()}`,
        {
          method: 'GET'
        }
      );

      console.log('📡 GetRequiredMargin API Response Status:', response.status);

      if (!response.ok) {
        throw new Error(`GetRequiredMargin failed with status: ${response.status}`);
      }

      const responseText = await response.text();
      console.log('📋 GetRequiredMargin Raw Response:', responseText);

      // Parse the JSON string response
      const data = JSON.parse(responseText);
      console.log('✅ GetRequiredMargin Parsed Response:', data);

      return {
        success: true,
        data: Array.isArray(data) ? data : [data],
        message: 'Required margin fetched successfully'
      };

    } catch (error) {
      if (error instanceof Error && error.message.includes('Session expired')) {
        throw error;
      }
      
      console.error('❌ Error fetching required margin:', error);
      throw error;
    }
  }
}

export const tradingApiService = TradingApiService.getInstance();<|MERGE_RESOLUTION|>--- conflicted
+++ resolved
@@ -3,50 +3,6 @@
 import { sessionManager } from './sessionManager';
 
 const API_BASE_URL = 'https://tradingapi.sanaitatechnologies.com';
-
-export interface NotificationCountResponse {
-  message: string;
-  data: number;
-}
-
-export interface NotificationResponse {
-  message: string;
-  data: Array<{
-    id: number;
-    userID: number;
-    description: string;
-    type: number;
-    seen: number;
-    createdDate: string;
-    createdDateString: string;
-    email: string;
-    source: string;
-    userip: string;
-    total_Page: number;
-    fullname: string;
-    username: string;
-    location: string;
-    deviceName: string;
-  }>;
-}
-
-export interface NotificationItem {
-  id: number;
-  userID: number;
-  description: string;
-  type: number;
-  seen: number;
-  createdDate: string;
-  createdDateString: string;
-  email: string;
-  source: string;
-  userip: string;
-  total_Page: number;
-  fullname: string;
-  username: string;
-  location: string;
-  deviceName: string;
-}
 
 export interface LoginRequest {
   emailOrUsername: string;
@@ -195,24 +151,6 @@
   data: ActiveTradeItem[];
 }
 
-<<<<<<< HEAD
-export interface WalletBalanceResponse {
-  message: string;
-  data: {
-    id: number;
-    activeTradeID: number;
-    email: string;
-    userID: number;
-    amount: string;
-    availablebalance: number;
-    usedbalance: number;
-    totalprofitloss: number;
-    currency: string;
-    description: string;
-    timestamp: Date;
-    status: 'completed' | 'pending' | 'failed';
-  }
-=======
 export interface NotificationItem {
   id: number;
   userID: number;
@@ -502,7 +440,6 @@
   message?: string;
   data?: RequiredMarginData[];
   success?: boolean;
->>>>>>> 8220eae2
 }
 
 class TradingApiService {
@@ -517,122 +454,10 @@
   }
 
   /**
-<<<<<<< HEAD
-   * Get total notification count
-   * @returns A promise that resolves to the total notification count
-   * @throws Error if no session token is found or the request fails
-   */
-  async getTotalNotificationCount(): Promise<NotificationCountResponse> {
-    console.log('🔄 Fetching notification count...');
-    const sessionToken = await AsyncStorage.getItem('@trading_app_token');
-    if (!sessionToken) {
-      console.error('❌ No session token found in AsyncStorage');
-      throw new Error('No session token found. Please log in again.');
-    }
-
-    try {
-      const response = await fetch(`${API_BASE_URL}/NotificationApi/GetTotalNotificationCount`, {
-        method: 'GET',
-        headers: {
-          'Accept': '*/*',
-          'X-Session-Key': sessionToken,
-          'Content-Type': 'application/json'
-        }
-      });
-
-      if (!response.ok) {
-        const errorData = await response.json().catch(() => null);
-        throw new Error(
-          errorData?.message || 
-          `Failed to fetch notification count: ${response.status} ${response.statusText}`
-        );
-      }
-
-      const data: NotificationCountResponse = await response.json();
-      console.log('✅ Notification count fetched successfully:', data);
-      return data;
-    } catch (error) {
-      console.error('❌ Error fetching notification count:', error);
-      throw error;
-    }
-  }
-
-  /**
-   * Get all notifications with pagination
-   * @param page The page number to fetch (1-based)
-   * @returns A promise that resolves to the paginated notifications
-   * @throws Error if no session token is found or the request fails
-   */
-  async getNotifications(page: number = 1): Promise<NotificationResponse> {
-    console.log(`🔄 Fetching notifications for page ${page}...`);
-    const sessionToken = await AsyncStorage.getItem('@trading_app_token');
-    if (!sessionToken) {
-      console.error('❌ No session token found in AsyncStorage');
-      throw new Error('No session token found. Please log in again.');
-    }
-
-    try {
-      const response = await fetch(`${API_BASE_URL}/NotificationApi/GetNotification?PageNumber=${page}`, {
-        method: 'GET',
-        headers: {
-          'Accept': '*/*',
-          'X-Session-Key': sessionToken,
-          'Content-Type': 'application/json'
-        }
-      });
-
-      if (!response.ok) {
-        const errorData = await response.json().catch(() => null);
-        throw new Error(
-          errorData?.message || 
-          `Failed to fetch notifications: ${response.status} ${response.statusText}`
-        );
-      }
-
-      const data: NotificationResponse = await response.json();
-      console.log(`✅ Notifications fetched successfully for page ${page}:`, data);
-      return data;
-    } catch (error) {
-      console.error('❌ Error fetching notifications:', error);
-      throw error;
-    }
-  }
-
-  /**
-   * Get user's wallet balance and details
-   */
-  async getWalletBalance(): Promise<WalletBalanceResponse> {
-    try {
-      const authToken = await AsyncStorage.getItem('sessionToken');
-      if (!authToken) {
-        throw new Error('Authentication token not found');
-      }
-
-      const response = await fetch(`${API_BASE_URL}/UserWalletApi/GetBalance`, {
-        method: 'GET',
-        headers: {
-          'accept': '*/*',
-          'Authorization': `Bearer ${authToken}`
-        }
-      });
-
-      if (!response.ok) {
-        throw new Error(`Failed to fetch wallet balance: ${response.status}`);
-      }
-
-      const data = await response.json();
-      return data as WalletBalanceResponse;
-
-    } catch (error) {
-      console.error('❌ Error fetching wallet balance:', error);
-      throw error;
-    }
-=======
    * Set a global handler for 401 unauthorized responses
    */
   setUnauthorizedHandler(handler: (notificationSystem?: { showNotification: (notification: any) => void }) => Promise<void>): void {
     this.unauthorizedHandler = handler;
->>>>>>> 8220eae2
   }
 
   /**
